--- conflicted
+++ resolved
@@ -33,13 +33,8 @@
 # Currently, we target generic HPCs and a specific HPC: Galaxy.
 # When a specific machine target is chosen, MPI target is ignored.
 # Choose one or both of this list of target.
-<<<<<<< HEAD
 machine_targets = ["generic", "galaxy"]
 # machine_targets = ["galaxy"]
-=======
-# machine_targets = ["generic", "galaxy"]
-machine_targets = ["generic"]
->>>>>>> 1cca0887
 
 # Set MPI implementations for generic machine in the list below.
 # Note that a specific machine requires no MPI specification.
